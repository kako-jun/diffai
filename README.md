# diffai

> **🤖 AI/ML specialized diff tool - Focus on model changes, not formatting noise**

[English README](README.md) | [日本語版 README](README_ja.md)

[![CI](https://github.com/kako-jun/diffai/actions/workflows/ci.yml/badge.svg)](https://github.com/kako-jun/diffai/actions/workflows/ci.yml)
[![Crates.io](https://img.shields.io/crates/v/diffai.svg)](https://crates.io/crates/diffai)
[![Documentation](https://img.shields.io/badge/docs-GitHub-blue)](https://github.com/kako-jun/diffai/tree/main/docs/index.md)
[![License: MIT](https://img.shields.io/badge/License-MIT-blue.svg)](LICENSE)

A next-generation diff tool specialized for **AI/ML workflows** that understands model structures, tensor statistics, and experiment data - not just text changes. Perfect for PyTorch, Safetensors, JSON configs, and structured data.

```bash
# Traditional diff can't understand model structure
$ diff model_v1.safetensors model_v2.safetensors
Binary files model_v1.safetensors and model_v2.safetensors differ

# diffai shows semantic model changes
$ diffai model_v1.safetensors model_v2.safetensors
⬚ tensor.linear1.weight: [256, 128] -> [512, 128]
📊 tensor.linear2.weight: mean=0.0012→0.0098, std=0.9987→1.0234
+ tensor.new_layer.weight: shape=[64, 64], dtype=f32, params=4096
```

## ✨ Key Features

- **🧠 AI/ML Specialized**: Native support for PyTorch (.pt/.pth) and Safetensors (.safetensors) models
- **📊 Tensor Analysis**: Automatic calculation of tensor statistics (mean, std, min, max, shape)
- **🔥 Advanced Analytics**: Layer impact analysis, quantization analysis, change magnitude sorting
- **📈 ML Statistics**: Detailed model statistics with `--stats` flag
- **🔧 Multiple Formats**: JSON, YAML, TOML, XML, INI, CSV support (inherited from diffx)
- **🤖 MLOps Friendly**: Clean CLI output perfect for automation and CI/CD pipelines
- **⚡ Fast**: Built in Rust for maximum performance with large model files
- **🎯 Semantic Awareness**: Focuses on meaningful changes, ignores formatting noise

## 🚀 Why diffai over generic diff tools?

Traditional diff tools fail with AI/ML workflows:

| Challenge | Traditional Tools | diffai |
|-----------|------------------|---------|
| **Binary model files** | "Binary files differ" 🚫 | Tensor-level analysis ✅ |
| **Large files (GB+)** | Memory issues 🚫 | Efficient streaming ✅ |
| **Statistical changes** | No insight 🚫 | Mean/std/shape comparison ✅ |
| **ML-specific formats** | No support 🚫 | Native PyTorch/Safetensors ✅ |
| **Experiment tracking** | Manual work 🚫 | Automated analysis ✅ |

## 📊 Real-World Use Cases

### 🔬 Model Development

```bash
# Compare before/after fine-tuning
diffai pretrained_model.safetensors finetuned_model.safetensors

# Analyze quantization impact
diffai model_fp32.safetensors model_int8.safetensors --epsilon 0.01

# Track training progress
diffai checkpoint_epoch_10.pt checkpoint_epoch_20.pt
```

### 🚀 MLOps & Production

```bash
# CI/CD model validation
diffai production_model.safetensors candidate_model.safetensors --output json

# A/B testing preparation
diffai model_a.safetensors model_b.safetensors --output yaml > deployment_diff.yaml

# Experiment configuration tracking
diffai config_baseline.json config_optimized.json --ignore-keys-regex "^timestamp$"
```

### 📈 Research & Experimentation

```bash
# Architecture comparison
diffai resnet_model.safetensors transformer_model.safetensors

# Hyperparameter impact analysis
diffai model_lr_001.safetensors model_lr_0001.safetensors

# Data drift detection in model weights
diffai model_dataset_v1.safetensors model_dataset_v2.safetensors
```

### 🔥 Advanced Analytics Features

```bash
# Layer-by-layer impact analysis
diffai model_v1.safetensors model_v2.safetensors --show-layer-impact

# Quantization analysis for model optimization
diffai model_fp32.safetensors model_int8.safetensors --quantization-analysis

# Sort changes by magnitude (biggest changes first)
diffai model_before.safetensors model_after.safetensors --sort-by-change-magnitude

# Detailed statistics and model analysis
diffai model_v1.safetensors model_v2.safetensors --stats

# Combined advanced analysis
diffai model_v1.safetensors model_v2.safetensors --stats --show-layer-impact --sort-by-change-magnitude

# Phase 2: Experiment Analysis
diffai checkpoint_epoch_10.safetensors checkpoint_epoch_50.safetensors --learning-curve-analysis
diffai model_baseline.safetensors model_modified.safetensors --hyperparameter-comparison
diffai model_v1.safetensors model_v2.safetensors --statistical-significance
```

## 🏗️ Architecture

### System Overview

```mermaid
graph TB
    subgraph Core["diffai-core"]
        B[Format Parsers]
        C[Semantic Diff Engine]
        D[ML Model Analyzer]
        E[Output Formatters]
        B --> C
        D --> C
        C --> E
    end

    F[CLI Tool] --> Core

    subgraph Formats["Input Formats"]
        H[PyTorch .pt/.pth]
        I[Safetensors .safetensors]
        J[JSON/YAML/TOML]
        K[XML/INI/CSV]
    end

    Formats --> B
    I --> D

    subgraph Output["Output Formats"]
        L[CLI Display with AI symbols]
        M[JSON Output]
        N[YAML Output]
    end

    E --> Output
```

### Project Structure

```
diffai/
├── diffai-core/     # Core diff library with ML support
├── diffai-cli/      # CLI wrapper
├── tests/           # Comprehensive test suite
│   ├── fixtures/    # Test data including ML models
│   ├── integration/ # CLI integration tests
│   ├── unit/        # Core library unit tests
│   └── output/      # Test intermediate files
├── docs/            # AI/ML focused documentation
├── examples/        # Real-world ML use cases
└── scripts/         # Model generation utilities
```

### Technology Stack

- **Rust** (Fast, safe, memory-efficient for large models)
- **AI/ML**: `candle-core`, `safetensors`, `bytemuck` for tensor processing
- **Parsers**: `serde_json`, `serde_yml`, `toml`, `quick-xml`, `csv`
- **CLI**: `clap` (argument parsing), `colored` (AI-friendly output)

## 🚀 Quick Start

### Installation

```bash
# Install from crates.io
cargo install diffai

# Or build from source
git clone https://github.com/kako-jun/diffai.git
cd diffai
cargo install --path diffai-cli
```

### Basic Usage

```bash
# Compare ML model files
diffai model1.safetensors model2.safetensors

# Compare with different output formats
diffai config.yaml config_new.yaml --output json
diffai experiment.json experiment_v2.json --output yaml

# Advanced ML-specific options
diffai large_model.pt large_model_v2.pt --epsilon 1e-6
diffai config.json config_new.json --ignore-keys-regex "^(timestamp|run_id)$"

# Directory comparison for experiment tracking
diffai experiment_v1/ experiment_v2/ --recursive
```

### ML Model Analysis Examples

```bash
# Fine-tuning analysis
diffai models/base.safetensors models/finetuned.safetensors
# Output:
# 📊 tensor.transformer.h.0.attn.weight: mean=0.0023→0.0156, std=0.0891→0.1234
# ⬚ tensor.classifier.weight: [768, 1000] -> [768, 10]

# Quantization impact assessment
diffai models/fp32.safetensors models/int8.safetensors --epsilon 0.1
# Output:
# 📊 tensor.conv1.weight: mean=0.0045→0.0043, std=0.2341→0.2298
# No differences found (within epsilon tolerance)

# Training checkpoint progression
diffai checkpoints/epoch_10.pt checkpoints/epoch_50.pt
# Output:
# 📊 tensor.layers.0.weight: mean=-0.0012→0.0034, std=1.2341→0.8907
# 📊 tensor.layers.1.bias: mean=0.1234→0.0567, std=0.4567→0.3210
```

## 🔗 Integration Examples

### CI/CD Pipeline

```yaml
name: Model Validation
on: [push, pull_request]
jobs:
  model-diff:
    runs-on: ubuntu-latest
    steps:
      - uses: actions/checkout@v4
      - name: Install diffai
        run: cargo install diffai
      - name: Compare model changes
        run: |
          diffai models/baseline.safetensors models/candidate.safetensors \
            --output json > model_diff.json
          # Process model_diff.json for deployment decisions
```

### MLflow Integration

```python
import subprocess
import json
import mlflow

def compare_models(model1_path, model2_path):
    result = subprocess.run([
        'diffai', model1_path, model2_path, '--output', 'json'
    ], capture_output=True, text=True)
    
    diff_data = json.loads(result.stdout)
    
    # Log model comparison to MLflow
    with mlflow.start_run():
        mlflow.log_dict(diff_data, "model_comparison.json")
        mlflow.log_metric("tensor_changes", len(diff_data))
```

### Pre-commit Hook

```bash
#!/bin/bash
# .git/hooks/pre-commit
if diffai models/current.safetensors models/staging.safetensors \
   --output json | jq -e '.[] | select(.TensorStatsChanged)' > /dev/null; then
  echo "⚠️  Significant model changes detected. Please review:"
  diffai models/current.safetensors models/staging.safetensors
  read -p "Continue with commit? (y/N) " -n 1 -r
  echo
  if [[ ! $REPLY =~ ^[Yy]$ ]]; then
    exit 1
  fi
fi
```

## 🎯 Relationship to diffx

`diffai` is a specialized fork of the [`diffx`](https://github.com/kako-jun/diffx) project, inheriting its robust structured data comparison capabilities while adding AI/ML-specific features:

### Inherited from diffx
- ✅ **Semantic diff** for JSON, YAML, TOML, XML, INI, CSV
- ✅ **Format auto-detection** from file extensions
- ✅ **Multiple output formats** (CLI, JSON, YAML, Unified)
- ✅ **Advanced filtering** (regex, path-based, epsilon tolerance)
- ✅ **Directory comparison** with recursive traversal

### Added for AI/ML
- 🆕 **PyTorch model support** (.pt, .pth files)
- 🆕 **Safetensors support** (.safetensors files) 
- 🆕 **Tensor statistics** (mean, std, min, max, shape, dtype)
- 🆕 **ML-friendly CLI output** with specialized symbols
- 🆕 **Model architecture analysis** (layer counts, parameter counts)
- 🆕 **Future**: Integration with MLOps tools, experiment tracking

<<<<<<< HEAD
## 🎯 Comparison Strategy & Supported Formats

### 📊 Format Categories & Processing Strategies

#### **MLモデル比較** (Statistical Meta-Analysis)
**Purpose**: Answer "Is this fine-tuning effective?" with human-understandable insights
**Strategy**: Extract statistical summaries from model weights (GB→KB compression)

**Currently Supported**:
- `.safetensors` - HuggingFace standard, fully supported
- `.pt`, `.pth` - PyTorch, fully supported

**Planned Support**:
- `.pb` - TensorFlow Protocol Buffer
- `.h5` - TensorFlow/Keras HDF5 
- `.onnx` - ONNX standard
- `saved_model/` - TensorFlow SavedModel format

#### **Scientific Data Comparison** (Numerical Array Analysis)
**Purpose**: Detect statistical changes in numerical arrays
**Strategy**: NumPy/scientific computing libraries for chunk-based parallel processing

**Planned Support**:
- `.npy`, `.npz` - NumPy arrays (statistical analysis)
- `.mat` - MATLAB format (numerical data)
- `.hdf5`, `.h5` - Scientific data standard
- `.zarr` - Cloud-native array storage

#### **Structured Data Comparison** (Detailed Diff)
**Purpose**: Accurate tracking of configuration and data changes
**Strategy**: diffx-core based detailed diff with streaming optimization

**Currently Supported**:
- `.json` - JSON config/log files
- `.yaml`, `.yml` - YAML configuration
- `.toml` - TOML configuration  
- `.xml` - XML structured data
- `.ini` - INI configuration
- `.csv` - CSV tabular data

**Planned Support**:
- `.jsonl` - JSON Lines (log files)
- `.parquet` - Columnar data format
- `.avro` - Schema-based data

### 🚀 Large File Handling Strategy

- **ML Models**: Statistical summary extraction (multi-GB → few KB summary)
- **Scientific Data**: Representative sampling, parallel chunk processing
- **Structured Data**: Streaming comparison, memory-efficient processing

## 🔮 Development Roadmap

### Phase 1: Current Implementation ✅ **COMPLETED**
- ✅ PyTorch/Safetensors support (28 ML analysis features)
- ✅ diffx-core integration for structured data
- ✅ Statistical meta-analysis for model comparison
- ✅ Analysis results comparison (experiment vs experiment)

### Phase 2: Scientific Data Support
- 📋 **NumPy array support** (.npy/.npz statistical analysis)
- 📋 **HDF5 scientific data** format support  
- 📋 **MATLAB .mat files** numerical comparison
- 📋 **Large array optimization** (chunked processing)

### Phase 3: ML Framework Expansion
- 📋 **TensorFlow support** (.pb, .h5, SavedModel)
- 📋 **ONNX format support** (.onnx interoperability)
- 📋 **Framework-agnostic analysis** (unified statistics)

### Phase 4: MLOps Integration  
- 📋 **HuggingFace Hub integration** (model comparison API)
- 📋 **MLflow compatibility** (experiment tracking)
- 📋 **Weights & Biases export** (analysis reporting)
=======
## 🔮 Roadmap

### Phase 1: Core ML Features ✅ **COMPLETED**
- ✅ PyTorch/Safetensors file parsing
- ✅ Tensor shape and statistics comparison
- ✅ AI-friendly CLI output with symbols

### Phase 2: Experiment Analysis ✅ **COMPLETED**
- ✅ **Hyperparameter comparison** from model file patterns
- ✅ **Learning curve analysis** from training checkpoints
- ✅ **Statistical significance testing** for metric changes

### Phase 3: MLOps Integration
- 📋 **MLflow integration** for automatic experiment comparison
- 📋 **Weights & Biases** export functionality
- 📋 **DVC compatibility** for data/model versioning

### Phase 4: Advanced Analytics
- 📋 **Gradient analysis** for training debugging
- 📋 **Attention pattern comparison** for transformer models
- 📋 **Embedding space analysis** for representation learning
>>>>>>> 77aefde1

## 📚 Documentation

For comprehensive documentation, see our [docs directory](docs/index.md):

- **[Installation Guide](docs/user-guide/installation.md)** - Setup for various environments
- **[Basic Usage](docs/user-guide/basic-usage.md)** - Command reference and examples
- **[ML Workflows](docs/user-guide/ml-workflows.md)** - Integration with ML development
- **[Architecture](docs/architecture/design-principles.md)** - Design principles and architecture

## 🤝 Contributing

We welcome contributions from the AI/ML community! See [CONTRIBUTING.md](CONTRIBUTING.md) for guidelines.

**Areas where we need help:**
- 🧠 Additional ML framework support (TensorFlow, ONNX, JAX)
- 📊 Advanced statistical analysis features
- 🔧 MLOps tool integrations
- 📚 Documentation and examples
- 🧪 Testing with real-world models

## 🏆 Community

- **GitHub Discussions**: Share use cases and get help
- **Issues**: Report bugs or request features
- **Pull Requests**: Contribute code or documentation

## 📄 License

MIT License - see [LICENSE](LICENSE) for details.

---

<sub>Built with ❤️ for the AI/ML community. Inspired by the need for better model comparison tools in modern ML workflows.</sub><|MERGE_RESOLUTION|>--- conflicted
+++ resolved
@@ -302,10 +302,14 @@
 - 🆕 **Model architecture analysis** (layer counts, parameter counts)
 - 🆕 **Future**: Integration with MLOps tools, experiment tracking
 
-<<<<<<< HEAD
 ## 🎯 Comparison Strategy & Supported Formats
 
 ### 📊 Format Categories & Processing Strategies
+
+### Phase 2: Experiment Analysis ✅ **COMPLETED**
+- ✅ **Hyperparameter comparison** from model file patterns
+- ✅ **Learning curve analysis** from training checkpoints
+- ✅ **Statistical significance testing** for metric changes
 
 #### **MLモデル比較** (Statistical Meta-Analysis)
 **Purpose**: Answer "Is this fine-tuning effective?" with human-understandable insights
@@ -377,29 +381,6 @@
 - 📋 **HuggingFace Hub integration** (model comparison API)
 - 📋 **MLflow compatibility** (experiment tracking)
 - 📋 **Weights & Biases export** (analysis reporting)
-=======
-## 🔮 Roadmap
-
-### Phase 1: Core ML Features ✅ **COMPLETED**
-- ✅ PyTorch/Safetensors file parsing
-- ✅ Tensor shape and statistics comparison
-- ✅ AI-friendly CLI output with symbols
-
-### Phase 2: Experiment Analysis ✅ **COMPLETED**
-- ✅ **Hyperparameter comparison** from model file patterns
-- ✅ **Learning curve analysis** from training checkpoints
-- ✅ **Statistical significance testing** for metric changes
-
-### Phase 3: MLOps Integration
-- 📋 **MLflow integration** for automatic experiment comparison
-- 📋 **Weights & Biases** export functionality
-- 📋 **DVC compatibility** for data/model versioning
-
-### Phase 4: Advanced Analytics
-- 📋 **Gradient analysis** for training debugging
-- 📋 **Attention pattern comparison** for transformer models
-- 📋 **Embedding space analysis** for representation learning
->>>>>>> 77aefde1
 
 ## 📚 Documentation
 
